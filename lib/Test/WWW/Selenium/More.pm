package Test::WWW::Selenium::More;

use Carp;
use Moose;
use Test::WWW::Selenium;
use namespace::autoclean;

# ABSTRACT: More useful tools for Selenium testing

=head1 SYNOPSIS

    use Test::WWW::Selenium::More;
    Test::WWW::Selenium::More->new
      ->note('this is a test.  this is only a test.')
      ->open_ok("/") 
      ->is_text_present_ok("Welcome to the internet") 
      ->download_file_ok('link=Download my file');
    

=head1 DESCRIPTION

This library also provides method chaining and extra convenience methods. 

This library extends L<Test::WWW::Selenium>.   Please see that module's
documentation as well.


=head1 RUNNING TESTS

See the RUNNING TESTS section of L<Test::WWW::Selenium::More::Manual>.


=head1 ENVIRONMENT VARIABLES

The following is a list of environment variables that affect the behavior of
this library.  There are corresponding attributes for each (see the ATTRIBUTES
section).

=head2 SELENIUM_HOST

=head2 SELENIUM_PORT

=head2 SELENIUM_BROWSER

=head2 SELENIUM_BROWSER_URL

=head2 SELENIUM_TIMEOUT

=head2 SELENIUM_AUTOSTOP

=head2 SELENIUM_SLOW


=head1 ATTRIBUTES

=head2 host

The hostname or ip address of the Selenium RC server

=head2 port

The port of the Selenium RC server

=head2 browser

The browser to run tests against on the Selenium RC server

=head2 browser_url

The website to run tests against on the Selenium RC server

=head2 autostop

If true, when $selenium goes out of scope, the browser will be automatically
closed.  Otherwise you will need to call stop() explicitly to close the
browser.

=head2 slow

The number of seconds to sleep after each call to any Test::WWW::Selenium
method.  This is useful for slowing down tests if you are watching them run in
a browser.

Defaults to 0.

=head2 stash

A HashRef of saved values.  This behaves similar to the Catalyst stash.


=cut

has host    => ( is => 'rw', isa => 'Str', builder => '_host' );
has port    => ( is => 'rw', isa => 'Int', builder => '_port' );
has browser => ( is => 'rw', isa => 'Str', builder => '_browser' );
has browser_url => (
    is       => 'rw',
    isa      => 'Str',
    builder  => '_browser_url',
    required => 1,
    lazy     => 1
);
has autostop => ( is => 'rw', isa => 'Bool',    builder => '_autostop' );
has slow     => ( is => 'rw', isa => 'Int',     builder => '_slow' );
has _stash   => ( is => 'rw', isa => 'HashRef', default => sub { {} } );

sub _host     { $ENV{SELENIUM_HOST}     || 'localhost' }
sub _port     { $ENV{SELENIUM_PORT}     || 4444 }
sub _browser  { $ENV{SELENIUM_BROWSER}  || '*chrome' }
sub _autostop { $ENV{SELENIUM_AUTOSTOP} || 1 }
sub _slow     { $ENV{SELENIUM_SLOW}     || 0 }

sub _browser_url {
    $ENV{SELENIUM_BROWSER_URL} || confess 'browser_url is required';
}

# Delegation.  This effectively wraps Test::WWW::Selenium.
# TODO I think this is kinda slow.  Or maybe Moose is always slow?
has selenium => (
    is      => 'ro',
    isa     => 'Test::WWW::Selenium',
    handles => sub {
        map { chomp; $_ => $_ } <DATA>;
    },
    builder => '_selenium',
    lazy    => 1,             # to ensure the builder works right
);

sub _selenium {
    my $self     = shift;
    my $selenium = Test::WWW::Selenium->new(
        port        => $self->port,
        host        => $self->host,
        browser     => $self->browser,
        browser_url => $self->browser_url,
        autostop    => $self->autostop,
    );
    $selenium->open('/');
    $selenium->delete_all_visible_cookies;
    return $selenium;
}

has _timeout => (
    is      => 'rw',
    isa     => 'Int',
    default => 30000,
);

# Override some of the Test::WWW::Selenium methods so that they return $self.
# This enables us to chain commands.
around qr/
            (
                _ok$   | # methods that end in _ok or 
                _is$   | # methods that end in _is or 
                _isnt$ | # methods that end in _isnt or 
                _like$   # methods that end in _like
            )
         /ix => sub {
    my $orig = shift;
    my $self = shift;
    $self->$orig(@_);
    sleep $self->slow;
    return $self;
};

# Selenium has a bug where it (sometimes?) doesn't really wait for the page to
# load unless you pass an argument to this sub.  Also return $self so that we
# can have chained commands.
around wait_for_page_to_load_ok => sub {
    my $orig = shift;
    my $self = shift;
    if ( scalar @_ == 0 ) {
        $self->$orig( $self->_timeout );
    } else {
        $self->$orig(@_);
    }
    return $self;
};

# Selenium has a bug where it (sometimes?) doesn't really wait for the page to
# load unless you pass an argument to this sub.  But don't return $self.  We
# want to preserve return values from non test methods so that people can get
# return values when they really want them.
around wait_for_page_to_load => sub {
    my $orig = shift;
    my $self = shift;
    if ( scalar @_ == 0 ) {
        return $self->$orig( $self->_timeout );
    } else {
        return $self->$orig(@_);
    }
};

__PACKAGE__->meta->make_immutable;

=head1 FUNCTIONS

=cut

=head2 load_data( $file )

Returns a data structure from $file.  $file must have valid Perl syntax.

This method is for use with data driven tests.  It helps you to separate your
Perl code from your test data.

Here is an example of what the contents of $file could look like:

(
    {
         name => 'Name of my test',
         link => 'Click me',
         text => 'Ponies',
    },
    {
         name => 'Test downloading stuff',
         link => 'Download',
         text => 'Download worked',
    },
    ...
);

=cut

sub load_data {
    my ( $self, $file ) = @_;
    die $! unless ( my @test_data = do $file );
    die $@ if $@;
    return do $file;
}

sub _wait_with_message {
    my ($self) = @_;
    my $t      = $self->_timeout;
    my $msg    = "waited ${t} milliseconds but page never loaded";
    $self->wait_for_page_to_load
        or Test::Most::diag($msg);
    return $self;
}

=head2 follow_link_ok( $locator, $test_description )

Returns $self.

This method performs a click_ok on the page element specified by $locator and
then does a wait_for_page_to_load().  $test_description is optional.  It will
be set to something appropriate if you don't set it. 

=cut

sub follow_link_ok {
    my ( $self, $locator, $text ) = @_;

    my $test_description = "follow_link, ${locator} ";
    $test_description .= $text
        if defined $text;

    my $return_value = $self->click($locator)
        && $self->_wait_with_message();

    Test::Most::ok( $return_value, $test_description );

    return $self;
}

=head2 fill_form_ok( $form )

Returns $self.

$form must be a hashref that looks like this:

    $selenium->fill_form_ok(
        { select => { locator => value, ... },
          input  => { locator => value, ... },
        }
    );

The 'select' key indicates dropdown menus that will be selected.  The 'input'
key indicates text input, hidden input, checkboxes, and radio buttons.

The form is not submitted.

=cut

sub fill_form_ok {
    my ( $self, $form ) = @_;

    if ( $form->{input} ) {
        foreach my $locator ( keys %{ $form->{input} } ) {
            $self->type_ok( $locator, $form->{input}->{$locator} );
        }
    }

    if ( $form->{select} ) {
        foreach my $locator ( keys %{ $form->{select} } ) {
            $self->select_ok( $locator, $form->{select}->{$locator} );
        }
    }

    return $self;
}

=head2 submit_form_ok( $form )

Returns $self.

$form must be a hashref that looks like this:

    $selenium->submit_form_ok(
        { select => { locator => value, ... },
          input  => { locator => value, ... },
          click  => 'locator', # or 'submit' instead of 'click'
        }
    );

$form is simply passed to fill_form_ok().  Afterwards submit_form_ok() looks
for 2 keys to process: 'click' and 'submit'.  The form is submitted via 
a click on page element indicated by 'locator' when 'click' is used.  The form
is submitted without a click when 'submit' is used.  This is useful for forms
without submit buttons.

=cut

sub submit_form_ok {
    my ( $self, $form ) = @_;

    die "submit or click keys are required"
        unless ( $form->{click} || $form->{submit} );

    $self->fill_form_ok($form);

    $self->follow_link_ok( $form->{click} )
        if $form->{click};

    if ( $form->{submit} ) {
        $self->submit_ok( $form->{submit} )
            && $self->_wait_with_message();
    }

    return $self;
}

=head2 wait_for_jquery_ok()

Returns $self.

This blocks until jQuery.active to return false.

=cut

sub wait_for_jquery_ok {
    my ($self) = @_;

    $self->wait_for_condition_ok(
        'selenium.browserbot.getCurrentWindow().jQuery.active == 0',
        $self->_timeout,                                 #
        'wait_for_jquery_to_load, ' . $self->_timeout    #
    );

    return $self;
}

=head2 jquery_select_ok($locator, $menu_option)

Returns $self.

$locator should point to a dropdown menu on the page.  This method will select
the $menu_option from the dropdown.  Then it will call wait_for_jquery().

=cut

sub jquery_select_ok {
    my $self = shift;
    $self->select_ok(@_) && $self->wait_for_jquery_ok;
    return $self;
}

=head2 select_and_page_load_ok($locator, $menu_option)

Returns $self.

$locator should point to a dropdown menu on the page.  This method will select
the $menu_option from the dropdown.  Then it will call wait_for_page_to_load().

=cut

sub select_and_page_load_ok {
    my $self = shift;
    $self->select_ok(@_)
        && $self->wait_for_page_to_load_ok;
    return $self;
}

=head2 jquery_click_ok($locator, $menu_option)

Returns $self.

Click whatever is located at $locator.  Then wait for jquery to finish by
calling wait_for_jquery().

=cut

sub jquery_click_ok {
    my $self = shift;
    $self->click_ok(@_) && $self->wait_for_jquery_ok;
    return $self;
}

=head2 stash_text( $locator => $key )

Returns $self.

Retrieves the value of $locator from selenium and stores it in the stash under
the name $key.

=cut

sub stash_text {
    my $self    = shift;
    my $locator = shift;
    my $key     = shift;
    $self->_stash->{$key} = $self->get_text( $locator, @_ );
    return $self;
}

=head2 stash_location( $key )

Returns $self.

Retrieves the location from selenium and stores it in the stash under the name $key.

=cut

sub stash_location {
    my $self = shift;
    my $key  = shift;
    $self->_stash->{$key} = $self->get_location(@_);
    return $self;
}

=head2 from_stash( $key )

Returns a value from the stash.

=cut

sub from_stash {
    my $self = shift;
    my $key  = shift;
    return $self->_stash->{$key};
}

=head2 stash( $value => $key )

Returns $self.

Saves $value to the stash under the name $key.

=cut

sub stash {
    my $self  = shift;
    my $value = shift;
    my $key   = shift;
    $self->_stash->{$key} = $value;
    return $self;
}

=head2 note( $msg )

Returns $self.

calls Test::Most::note($msg);

=cut

sub note {
    my ( $self, $msg ) = @_;
    Test::Most::note($msg);
    return $self;
}

=head2 is_text_not_present_ok( $text )

Returns $self.

The opposite of is_text_present_ok().

=cut

sub is_text_not_present_ok {
    my ( $self, $text, $name ) = @_;
    $name //= "is_text_not_present, $text";
    Test::Most::ok( !$self->is_text_present($text), $name );
    return $self;
}

=head2 note_line( $msg )

Outputs an underlined message, useful for dividing up test output. If no
message specified, then just prints the separator line.

=cut

sub note_line {
    my ( $self, $msg ) = @_;
    my $length = length($msg) || 80;
    $self->note( "_" x $length );
    $self->note( " " x $length );
    $self->note($msg) if $msg;
    $self->note( "_" x $length );
    $self->note( " " x $length );
    return $self;
}

=head2 download_file_ok($locator)

Parses the href attribute from a link on the current page.  Downloads that url
via javascript's XMLHttpRequest.  Checks that response status is 200.

=cut

sub download_file_ok {
    my $self    = shift or die;
    my $locator = shift or die;
    my $url     = $self->get_attribute( $locator . '@href' );

    my $return_value = $self->get_eval(
        qq{1 + 1},
        $self->_timeout,    #
        qq{downloading $url, } . $self->_timeout
    );                      #
    Test::Most::is( $return_value, 2,
        qq{Download host is reachable: $return_value} )
        or return $self;

    $self->run_script(
        'function seleniumDownloadFileOk() {
             var xmlhttp=new XMLHttpRequest();
             xmlhttp.open("GET","' . $url . '",false);
             xmlhttp.send("");
             return xmlhttp.status;
         }',
        $self->_timeout,                            #
        '0 downloading $url, ' . $self->_timeout    #
    );

    my $status = $self->get_eval(
        'selenium.browserbot.getCurrentWindow().seleniumDownloadFileOk()',
        $self->_timeout,                            #
        "downloading ${url}" . $self->_timeout
    );                                              #

    Test::Most::is( $status, 200, qq{Download status: $status} );
    return $self;
}

=head2 change_speed($seconds)

This just updates the slow() attribute.  The only difference is that it
returns $self so that you can do method chaining. 

=cut

sub change_speed {
    my $self = shift or die;
    my $seconds = shift || 0;
    $self->slow($seconds);
    return $self;
}

<<<<<<< HEAD
=head1 AUTHOR

Eric Johnson, kablamo at iijo dot nospamthankyou dot org

=cut

=======
>>>>>>> 3572fabe
1;

# I used this command to get the list of functions in WWW::Selenium:
#    grep '=item $sel-' /usr/local/lib/perl/5.10.0/WWW/Selenium.pm
# Then I used vim to get rid of the extra stuff.  Then I used vim to add the
# additional functions from Test::WWW::Selenium.
__DATA__
get_absolute_location
absolute_location_is
absolute_location_isnt
absolute_location_like
absolute_location_unlike
get_alert
alert_is
alert_isnt
alert_like
alert_unlike
get_all_buttons
all_buttons_is
all_buttons_isnt
all_buttons_like
all_buttons_unlike
get_all_fields
all_fields_is
all_fields_isnt
all_fields_like
all_fields_unlike
get_all_links
all_links_is
all_links_isnt
all_links_like
all_links_unlike
get_all_window_ids
all_window_ids_is
all_window_ids_isnt
all_window_ids_like
all_window_ids_unlike
get_all_window_names
all_window_names_is
all_window_names_isnt
all_window_names_like
all_window_names_unlike
get_all_window_titles
all_window_titles_is
all_window_titles_isnt
all_window_titles_like
all_window_titles_unlike
get_attribute
attribute_is
attribute_isnt
attribute_like
attribute_unlike
get_attribute_from_all_windows
attribute_from_all_windows_is
attribute_from_all_windows_isnt
attribute_from_all_windows_like
attribute_from_all_windows_unlike
get_body_text
body_text_is
body_text_isnt
body_text_like
body_text_unlike
get_checked
checked_is
checked_isnt
checked_like
checked_unlike
get_confirmation
confirmation_is
confirmation_isnt
confirmation_like
confirmation_unlike
get_cookie
cookie_is
cookie_isnt
cookie_like
cookie_unlike
get_cookie_by_name
cookie_by_name_is
cookie_by_name_isnt
cookie_by_name_like
cookie_by_name_unlike
get_cursor_position
cursor_position_is
cursor_position_isnt
cursor_position_like
cursor_position_unlike
get_element_height
element_height_is
element_height_isnt
element_height_like
element_height_unlike
get_element_index
element_index_is
element_index_isnt
element_index_like
element_index_unlike
get_element_position_left
element_position_left_is
element_position_left_isnt
element_position_left_like
element_position_left_unlike
get_element_position_top
element_position_top_is
element_position_top_isnt
element_position_top_like
element_position_top_unlike
get_element_width
element_width_is
element_width_isnt
element_width_like
element_width_unlike
get_eval
eval_is
eval_isnt
eval_like
eval_unlike
get_expression
expression_is
expression_isnt
expression_like
expression_unlike
get_html_source
html_source_is
html_source_isnt
html_source_like
html_source_unlike
get_location
location_is
location_isnt
location_like
location_unlike
get_mouse_speed
mouse_speed_is
mouse_speed_isnt
mouse_speed_like
mouse_speed_unlike
get_prompt
prompt_is
prompt_isnt
prompt_like
prompt_unlike
get_select_options
select_options_is
select_options_isnt
select_options_like
select_options_unlike
get_selected_id
selected_id_is
selected_id_isnt
selected_id_like
selected_id_unlike
get_selected_ids
selected_ids_is
selected_ids_isnt
selected_ids_like
selected_ids_unlike
get_selected_index
selected_index_is
selected_index_isnt
selected_index_like
selected_index_unlike
get_selected_indexes
selected_indexes_is
selected_indexes_isnt
selected_indexes_like
selected_indexes_unlike
get_selected_label
selected_label_is
selected_label_isnt
selected_label_like
selected_label_unlike
get_selected_labels
selected_labels_is
selected_labels_isnt
selected_labels_like
selected_labels_unlike
get_selected_options
selected_options_is
selected_options_isnt
selected_options_like
selected_options_unlike
get_selected_value
selected_value_is
selected_value_isnt
selected_value_like
selected_value_unlike
get_selected_values
selected_values_is
selected_values_isnt
selected_values_like
selected_values_unlike
get_speed
speed_is
speed_isnt
speed_like
speed_unlike
get_table
table_is
table_isnt
table_like
table_unlike
get_text
text_is
text_isnt
text_like
text_unlike
get_title
title_is
title_isnt
title_like
title_unlike
get_value
value_is
value_isnt
value_like
value_unlike
get_whether_this_frame_match_frame_expression
whether_this_frame_match_frame_expression_is
whether_this_frame_match_frame_expression_isnt
whether_this_frame_match_frame_expression_like
whether_this_frame_match_frame_expression_unlike
get_whether_this_window_match_window_expression
whether_this_window_match_window_expression_is
whether_this_window_match_window_expression_isnt
whether_this_window_match_window_expression_like
whether_this_window_match_window_expression_unlike
get_xpath_count
xpath_count_is
xpath_count_isnt
xpath_count_like
xpath_count_unlike
add_location_strategy
add_location_strategy_ok
add_script
add_script_ok
add_selection
add_selection_ok
allow_native_xpath
allow_native_xpath_ok
alt_key_down
alt_key_down_ok
alt_key_up
alt_key_up_ok
answer_on_next_prompt
answer_on_next_prompt_ok
assign_id
assign_id_ok
attach_file
attach_file_ok
capture_entire_page_screenshot
capture_entire_page_screenshot_ok
capture_entire_page_screenshot_to_string
capture_entire_page_screenshot_to_string_ok
capture_screenshot
capture_screenshot_ok
capture_screenshot_to_string
capture_screenshot_to_string_ok
check
check_ok
choose_cancel_on_next_confirmation
choose_cancel_on_next_confirmation_ok
choose_ok_on_next_confirmation
choose_ok_on_next_confirmation_ok
click
click_ok
click_at
click_at_ok
close
close_ok
context_menu
context_menu_ok
context_menu_at
context_menu_at_ok
control_key_down
control_key_down_ok
control_key_up
control_key_up_ok
create_cookie
create_cookie_ok
delete_all_visible_cookies
delete_all_visible_cookies_ok
delete_cookie
delete_cookie_ok
deselect_pop_up
deselect_pop_up_ok
double_click
double_click_ok
double_click_at
double_click_at_ok
drag_and_drop
drag_and_drop_ok
drag_and_drop_to_object
drag_and_drop_to_object_ok
dragdrop
dragdrop_ok
fire_event
fire_event_ok
focus
focus_ok
go_back
go_back_ok
highlight
highlight_ok
ignore_attributes_without_value
ignore_attributes_without_value_ok
is_alert_present
is_alert_present_ok
is_checked
is_checked_ok
is_confirmation_present
is_confirmation_present_ok
is_cookie_present
is_cookie_present_ok
is_editable
is_editable_ok
is_element_present
is_element_present_ok
is_location
is_location_ok
is_ordered
is_ordered_ok
is_prompt_present
is_prompt_present_ok
is_selected
is_selected_ok
is_something_selected
is_something_selected_ok
is_text_present
is_text_present_ok
is_visible
is_visible_ok
key_down
key_down_ok
key_down_native
key_down_native_ok
key_press
key_press_ok
key_press_native
key_press_native_ok
key_up
key_up_ok
key_up_native
key_up_native_ok
meta_key_down
meta_key_down_ok
meta_key_up
meta_key_up_ok
mouse_down
mouse_down_ok
mouse_down_at
mouse_down_at_ok
mouse_down_right
mouse_down_right_ok
mouse_down_right_at
mouse_down_right_at_ok
mouse_move
mouse_move_ok
mouse_move_at
mouse_move_at_ok
mouse_out
mouse_out_ok
mouse_over
mouse_over_ok
mouse_up
mouse_up_ok
mouse_up_at
mouse_up_at_ok
mouse_up_right
mouse_up_right_ok
mouse_up_right_at
mouse_up_right_at_ok
open
open_ok
open_window
open_window_ok
pause
pause_ok
refresh
refresh_ok
remove_all_selections
remove_all_selections_ok
remove_script
remove_script_ok
remove_selection
remove_selection_ok
retrieve_last_remote_control_logs
retrieve_last_remote_control_logs_ok
rollup
rollup_ok
run_script
run_script_ok
select
select_ok
select_frame
select_frame_ok
select_pop_up
select_pop_up_ok
select_window
select_window_ok
set_browser_log_level
set_browser_log_level_ok
set_context
set_context_ok
set_cursor_position
set_cursor_position_ok
set_mouse_speed
set_mouse_speed_ok
set_speed
set_speed_ok
set_timeout
set_timeout_ok
shift_key_down
shift_key_down_ok
shift_key_up
shift_key_up_ok
shut_down_selenium_server
shut_down_selenium_server_ok
submit
submit_ok
type
type_ok
type_keys
type_keys_ok
uncheck
uncheck_ok
use_xpath_library
use_xpath_library_ok
wait_for_condition
wait_for_condition_ok
wait_for_element_present
wait_for_element_present_ok
wait_for_frame_to_load
wait_for_frame_to_load_ok
wait_for_page_to_load
wait_for_page_to_load_ok
wait_for_pop_up
wait_for_pop_up_ok
wait_for_text_present
wait_for_text_present_ok
window_focus
window_focus_ok
window_maximize
window_maximize_ok
stop<|MERGE_RESOLUTION|>--- conflicted
+++ resolved
@@ -569,15 +569,6 @@
     return $self;
 }
 
-<<<<<<< HEAD
-=head1 AUTHOR
-
-Eric Johnson, kablamo at iijo dot nospamthankyou dot org
-
-=cut
-
-=======
->>>>>>> 3572fabe
 1;
 
 # I used this command to get the list of functions in WWW::Selenium:
